--- conflicted
+++ resolved
@@ -839,8 +839,6 @@
 	a.Equal(sql, `UPDATE t SET t1 = ?, t2 = ?, t4 = ?`)
 }
 
-<<<<<<< HEAD
-=======
 type structImplValuer int
 
 func (v *structImplValuer) Value() (driver.Value, error) {
@@ -872,7 +870,6 @@
 	a.Equal(result, "UPDATE t SET F1 = 'foo', F2 = 200")
 }
 
->>>>>>> f5453c8d
 func SomeOtherMapper(string) string {
 	return ""
 }
