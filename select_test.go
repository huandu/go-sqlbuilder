--- conflicted
+++ resolved
@@ -112,11 +112,7 @@
 }
 
 func ExampleSelectBuilder_limit_offset() {
-<<<<<<< HEAD
-	flavors := []Flavor{MySQL, PostgreSQL, SQLite, SQLServer, CQL}
-=======
-	flavors := []Flavor{MySQL, PostgreSQL, SQLite, SQLServer, ClickHouse}
->>>>>>> f5453c8d
+	flavors := []Flavor{MySQL, PostgreSQL, SQLite, SQLServer, CQL, ClickHouse}
 	results := make([][]string, len(flavors))
 	sb := NewSelectBuilder()
 	saveResults := func() {
@@ -196,17 +192,16 @@
 	// #3: SELECT * FROM user ORDER BY 1 OFFSET 0 ROWS FETCH NEXT 1 ROWS ONLY
 	// #4: SELECT * FROM user ORDER BY 1 OFFSET 0 ROWS FETCH NEXT 1 ROWS ONLY
 	//
-<<<<<<< HEAD
 	// CQL
 	// #1: SELECT * FROM user
 	// #2: SELECT * FROM user
 	// #3: SELECT * FROM user LIMIT 1
-=======
+	// #4: SELECT * FROM user LIMIT 1
+	//
 	// ClickHouse
 	// #1: SELECT * FROM user
 	// #2: SELECT * FROM user
 	// #3: SELECT * FROM user LIMIT 1 OFFSET 0
->>>>>>> f5453c8d
 	// #4: SELECT * FROM user LIMIT 1
 }
 
