--- conflicted
+++ resolved
@@ -124,33 +124,18 @@
 	cols := make([]string, 0, len(tagged.ForRead))
 
 	for _, sf := range tagged.ForRead {
-		buf.WriteString(table)
-		buf.WriteRune('.')
+		if s.Flavor != CQL {
+			buf.WriteString(table)
+			buf.WriteRune('.')
+		}
 		buf.WriteString(sf.NameForSelect(s.Flavor))
 
-<<<<<<< HEAD
-		if s.Flavor == CQL {
-			cols = append(cols, fields...)
-		} else {
-			for _, field := range fields {
-				buf.WriteString(table)
-				buf.WriteRune('.')
-				buf.WriteString(field)
-				cols = append(cols, buf.String())
-				buf.Reset()
-			}
-		}
-
-		sb.Select(cols...)
-	} else {
-		sb.Select("*")
-=======
 		cols = append(cols, buf.String())
 		buf.Reset()
->>>>>>> 167e2ad4
 	}
 
 	sb.Select(cols...)
+
 	return sb
 }
 
