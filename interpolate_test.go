package sqlbuilder

import (
<<<<<<< HEAD
	"fmt"
=======
	"database/sql/driver"
	"errors"
>>>>>>> f5453c8d
	"strconv"
	"testing"
	"time"

	"github.com/huandu/go-assert"
)

type errorValuer int

var ErrErrorValuer = errors.New("error valuer")

func (v errorValuer) Value() (driver.Value, error) {
	return 0, ErrErrorValuer
}

func TestFlavorInterpolate(t *testing.T) {
	dt := time.Date(2019, 4, 24, 12, 23, 34, 123456789, time.FixedZone("CST", 8*60*60)) // 2019-04-24 12:23:34.987654321 CST
	_, errOutOfRange := strconv.ParseInt("12345678901234567890", 10, 32)
	byteArr := [...]byte{'f', 'o', 'o'}
	cases := []struct {
		Flavor Flavor
		SQL    string
		Args   []interface{}
		Query  string
		Err    error
	}{
		{
			MySQL,
			"SELECT * FROM a WHERE name = ? AND state IN (?, ?, ?, ?, ?)", []interface{}{"I'm fine", 42, int8(8), int16(-16), int32(32), int64(64)},
			"SELECT * FROM a WHERE name = 'I\\'m fine' AND state IN (42, 8, -16, 32, 64)", nil,
		},
		{
			MySQL,
			"SELECT * FROM `a?` WHERE name = \"?\" AND state IN (?, '?', ?, ?, ?, ?, ?)", []interface{}{"\r\n\b\t\x1a\x00\\\"'", uint(42), uint8(8), uint16(16), uint32(32), uint64(64), "useless"},
			"SELECT * FROM `a?` WHERE name = \"?\" AND state IN ('\\r\\n\\b\\t\\Z\\0\\\\\\\"\\'', '?', 42, 8, 16, 32, 64)", nil,
		},
		{
			MySQL,
			"SELECT ?, ?, ?, ?, ?, ?, ?, ?, ?", []interface{}{true, false, float32(1.234567), float64(9.87654321), []byte(nil), []byte("I'm bytes"), dt, time.Time{}, nil},
			"SELECT TRUE, FALSE, 1.234567, 9.87654321, NULL, _binary'I\\'m bytes', '2019-04-24 12:23:34.123457', '0000-00-00', NULL", nil,
		},
		{
			MySQL,
			"SELECT '\\'?', \"\\\"?\", `\\`?`, \\?", []interface{}{MySQL},
			"SELECT '\\'?', \"\\\"?\", `\\`?`, \\'MySQL'", nil,
		},
		{
			MySQL,
			"SELECT ?", []interface{}{byteArr},
			"SELECT _binary'foo'", nil,
		},
		{
			MySQL,
			"SELECT ?", nil,
			"", ErrInterpolateMissingArgs,
		},
		{
			MySQL,
			"SELECT ?", []interface{}{complex(1, 2)},
			"", ErrInterpolateUnsupportedArgs,
		},
		{
			MySQL,
			"SELECT ?", []interface{}{[]complex128{complex(1, 2)}},
			"", ErrInterpolateUnsupportedArgs,
		},
		{
			MySQL,
			"SELECT ?", []interface{}{errorValuer(1)},
			"", ErrErrorValuer,
		},

		{
			PostgreSQL,
			"SELECT * FROM a WHERE name = $3 AND state IN ($2, $4, $1, $6, $5)", []interface{}{"I'm fine", 42, int8(8), int16(-16), int32(32), int64(64)},
			"SELECT * FROM a WHERE name = 8 AND state IN (42, -16, E'I\\'m fine', 64, 32)", nil,
		},
		{
			PostgreSQL,
			"SELECT * FROM $abc$$1$abc$1$1 WHERE name = \"$1\" AND state IN ($2, '$1', $3, $6, $5, $4, $2) $3", []interface{}{"\r\n\b\t\x1a\x00\\\"'", uint(42), uint8(8), uint16(16), uint32(32), uint64(64), "useless"},
			"SELECT * FROM $abc$$1$abc$1E'\\r\\n\\b\\t\\Z\\0\\\\\\\"\\'' WHERE name = \"$1\" AND state IN (42, '$1', 8, 64, 32, 16, 42) 8", nil,
		},
		{
			PostgreSQL,
			"SELECT $1, $2, $3, $4, $5, $6, $7, $8, $9, $11, $a", []interface{}{true, false, float32(1.234567), float64(9.87654321), []byte(nil), []byte("I'm bytes"), dt, time.Time{}, nil, 10, 11, 12},
			"SELECT TRUE, FALSE, 1.234567, 9.87654321, NULL, E'\\\\x49276D206279746573'::bytea, '2019-04-24 12:23:34.123457 CST', '0000-00-00', NULL, 11, $a", nil,
		},
		{
			PostgreSQL,
			"SELECT '\\'$1', \"\\\"$1\", `$1`, \\$1a, $$1$$, $a $b$ $a $ $1$b$1$1 $a$ $", []interface{}{MySQL},
			"SELECT '\\'$1', \"\\\"$1\", `E'MySQL'`, \\E'MySQL'a, $$1$$, $a $b$ $a $ $1$b$1E'MySQL' $a$ $", nil,
		},
		{
			PostgreSQL,
			"SELECT * FROM a WHERE name = 'Huan''Du''$1' AND desc = $1", []interface{}{"c'mon"},
			"SELECT * FROM a WHERE name = 'Huan''Du''$1' AND desc = E'c\\'mon'", nil,
		},
		{
			PostgreSQL,
			"SELECT $1", nil,
			"", ErrInterpolateMissingArgs,
		},
		{
			PostgreSQL,
			"SELECT $1", []interface{}{complex(1, 2)},
			"", ErrInterpolateUnsupportedArgs,
		},
		{
			PostgreSQL,
			"SELECT $12345678901234567890", nil,
			"", errOutOfRange,
		},

		{
			SQLite,
			"SELECT * FROM a WHERE name = ? AND state IN (?, ?, ?, ?, ?)", []interface{}{"I'm fine", 42, int8(8), int16(-16), int32(32), int64(64)},
			"SELECT * FROM a WHERE name = 'I\\'m fine' AND state IN (42, 8, -16, 32, 64)", nil,
		},
		{
			SQLite,
			"SELECT * FROM `a?` WHERE name = \"?\" AND state IN (?, '?', ?, ?, ?, ?, ?)", []interface{}{"\r\n\b\t\x1a\x00\\\"'", uint(42), uint8(8), uint16(16), uint32(32), uint64(64), "useless"},
			"SELECT * FROM `a?` WHERE name = \"?\" AND state IN ('\\r\\n\\b\\t\\Z\\0\\\\\\\"\\'', '?', 42, 8, 16, 32, 64)", nil,
		},
		{
			SQLite,
			"SELECT ?, ?, ?, ?, ?, ?, ?, ?, ?", []interface{}{true, false, float32(1.234567), float64(9.87654321), []byte(nil), []byte("I'm bytes"), dt, time.Time{}, nil},
			"SELECT TRUE, FALSE, 1.234567, 9.87654321, NULL, X'49276D206279746573', '2019-04-24 12:23:34.123', '0000-00-00', NULL", nil,
		},
		{
			SQLite,
			"SELECT '\\'?', \"\\\"?\", `\\`?`, \\?", []interface{}{SQLite},
			"SELECT '\\'?', \"\\\"?\", `\\`?`, \\'SQLite'", nil,
		},

		{
			SQLServer,
			"SELECT * FROM a WHERE name = @p1 AND state IN (@p3, @P2, @p4, @P6, @p5)", []interface{}{"I'm fine", 42, int8(8), int16(-16), int32(32), int64(64)},
			"SELECT * FROM a WHERE name = N'I\\'m fine' AND state IN (8, 42, -16, 64, 32)", nil,
		},
		{
			SQLServer,
			"SELECT * FROM \"a@p1\" WHERE name = '@p1' AND state IN (@p2, '@p1', @p1, @p3, @p4, @p5, @p6)", []interface{}{"\r\n\b\t\x1a\x00\\\"'", uint(42), uint8(8), uint16(16), uint32(32), uint64(64), "useless"},
			"SELECT * FROM \"a@p1\" WHERE name = '@p1' AND state IN (42, '@p1', N'\\r\\n\\b\\t\\Z\\0\\\\\\\"\\'', 8, 16, 32, 64)", nil,
		},
		{
			SQLServer,
			"SELECT @p1, @p2, @p3, @p4, @p5, @p6, @p7, @p8, @p9", []interface{}{true, false, float32(1.234567), float64(9.87654321), []byte(nil), []byte("I'm bytes"), dt, time.Time{}, nil},
			"SELECT TRUE, FALSE, 1.234567, 9.87654321, NULL, 0x49276D206279746573, '2019-04-24 12:23:34.123457 +08:00', '0000-00-00', NULL", nil,
		},
		{
			SQLServer,
			"SELECT '\\'@p1', \"\\\"@p1\", \\@p1, @abc", []interface{}{SQLServer},
			"SELECT '\\'@p1', \"\\\"@p1\", \\N'SQLServer', @abc", nil,
		},
		{
			SQLServer,
			"SELECT @p1", nil,
			"", ErrInterpolateMissingArgs,
		},

		{
<<<<<<< HEAD
			CQL,
			"SELECT * FROM a WHERE name = ? AND state IN (?, ?, ?, ?, ?)", []interface{}{"I'm fine", 42, int8(8), int16(-16), int32(32), int64(64)},
			"SELECT * FROM a WHERE name = 'I''m fine' AND state IN (42, 8, -16, 32, 64)", nil,
		},
		{
			CQL,
			"SELECT * FROM `a?` WHERE name = \"?\" AND state IN (?, '?', ?, ?, ?, ?, ?)", []interface{}{"\r\n\b\t\x1a\x00\\\"'", uint(42), uint8(8), uint16(16), uint32(32), uint64(64), "useless"},
			"SELECT * FROM `a?` WHERE name = \"?\" AND state IN ('\\r\\n\\b\\t\\Z\\0\\\\\\\"''', '?', 42, 8, 16, 32, 64)", nil,
		},
		{
			CQL,
			"SELECT ?, ?, ?, ?, ?, ?, ?, ?, ?", []interface{}{true, false, float32(1.234567), float64(9.87654321), []byte(nil), []byte("I'm bytes"), dt, time.Time{}, nil},
			"SELECT TRUE, FALSE, 1.234567, 9.87654321, NULL, 0x49276D206279746573, '2019-04-24 12:23:34.123457+0800', '0000-00-00', NULL", nil,
		},
		{
			CQL,
			"SELECT '\\'?', \"\\\"?\", `\\`?`, \\?", []interface{}{CQL},
			"SELECT '\\'?', \"\\\"?\", `\\`?`, \\'CQL'", nil,
		},
		{
			CQL,
=======
			ClickHouse,
			"SELECT * FROM a WHERE name = ? AND state IN (?, ?, ?, ?, ?)", []interface{}{"I'm fine", 42, int8(8), int16(-16), int32(32), int64(64)},
			"SELECT * FROM a WHERE name = 'I\\'m fine' AND state IN (42, 8, -16, 32, 64)", nil,
		},
		{
			ClickHouse,
			"SELECT * FROM `a?` WHERE name = \"?\" AND state IN (?, '?', ?, ?, ?, ?, ?)", []interface{}{"\r\n\b\t\x1a\x00\\\"'", uint(42), uint8(8), uint16(16), uint32(32), uint64(64), "useless"},
			"SELECT * FROM `a?` WHERE name = \"?\" AND state IN ('\\r\\n\\b\\t\\Z\\0\\\\\\\"\\'', '?', 42, 8, 16, 32, 64)", nil,
		},
		{
			ClickHouse,
			"SELECT ?, ?, ?, ?, ?, ?, ?, ?, ?", []interface{}{true, false, float32(1.234567), 9.87654321, []byte(nil), []byte("I'm bytes"), dt, time.Time{}, nil},
			"SELECT TRUE, FALSE, 1.234567, 9.87654321, NULL, unhex('49276D206279746573'), '2019-04-24 12:23:34.123457', '0000-00-00', NULL", nil,
		},
		{
			ClickHouse,
			"SELECT '\\'?', \"\\\"?\", `\\`?`, \\?", []interface{}{MySQL},
			"SELECT '\\'?', \"\\\"?\", `\\`?`, \\'MySQL'", nil,
		},
		{
			ClickHouse,
			"SELECT ?", []interface{}{byteArr},
			"SELECT unhex('666F6F')", nil,
		},
		{
			ClickHouse,
>>>>>>> f5453c8d
			"SELECT ?", nil,
			"", ErrInterpolateMissingArgs,
		},
		{
<<<<<<< HEAD
			CQL,
			"SELECT ?", []interface{}{complex(1, 2)},
			"", ErrInterpolateUnsupportedArgs,
		},
	}

	for idx, c := range cases {
		t.Run(fmt.Sprintf("%s: %s", c.flavor.String(), c.query), func(t *testing.T) {
			a := assert.New(t)
			a.Use(&idx, &c)
			query, err := c.flavor.Interpolate(c.sql, c.args)

			a.Equal(query, c.query)
			a.Assert(err == c.err || err.Error() == c.err.Error())
		})
=======
			ClickHouse,
			"SELECT ?", []interface{}{complex(1, 2)},
			"", ErrInterpolateUnsupportedArgs,
		},
		{
			ClickHouse,
			"SELECT ?", []interface{}{[]complex128{complex(1, 2)}},
			"", ErrInterpolateUnsupportedArgs,
		},
		{
			ClickHouse,
			"SELECT ?", []interface{}{errorValuer(1)},
			"", ErrErrorValuer,
		},
	}

	for idx, c := range cases {
		a.Use(&idx, &c)
		query, err := c.Flavor.Interpolate(c.SQL, c.Args)

		a.Equal(query, c.Query)
		a.Assert(err == c.Err || err.Error() == c.Err.Error())
>>>>>>> f5453c8d
	}
}<|MERGE_RESOLUTION|>--- conflicted
+++ resolved
@@ -1,12 +1,9 @@
 package sqlbuilder
 
 import (
-<<<<<<< HEAD
-	"fmt"
-=======
 	"database/sql/driver"
 	"errors"
->>>>>>> f5453c8d
+	"fmt"
 	"strconv"
 	"testing"
 	"time"
@@ -166,9 +163,7 @@
 			"SELECT @p1", nil,
 			"", ErrInterpolateMissingArgs,
 		},
-
-		{
-<<<<<<< HEAD
+		{
 			CQL,
 			"SELECT * FROM a WHERE name = ? AND state IN (?, ?, ?, ?, ?)", []interface{}{"I'm fine", 42, int8(8), int16(-16), int32(32), int64(64)},
 			"SELECT * FROM a WHERE name = 'I''m fine' AND state IN (42, 8, -16, 32, 64)", nil,
@@ -190,7 +185,15 @@
 		},
 		{
 			CQL,
-=======
+			"SELECT ?", nil,
+			"", ErrInterpolateMissingArgs,
+		},
+		{
+			CQL,
+			"SELECT ?", []interface{}{complex(1, 2)},
+			"", ErrInterpolateUnsupportedArgs,
+		},
+		{
 			ClickHouse,
 			"SELECT * FROM a WHERE name = ? AND state IN (?, ?, ?, ?, ?)", []interface{}{"I'm fine", 42, int8(8), int16(-16), int32(32), int64(64)},
 			"SELECT * FROM a WHERE name = 'I\\'m fine' AND state IN (42, 8, -16, 32, 64)", nil,
@@ -217,50 +220,34 @@
 		},
 		{
 			ClickHouse,
->>>>>>> f5453c8d
 			"SELECT ?", nil,
 			"", ErrInterpolateMissingArgs,
 		},
 		{
-<<<<<<< HEAD
-			CQL,
+			ClickHouse,
 			"SELECT ?", []interface{}{complex(1, 2)},
 			"", ErrInterpolateUnsupportedArgs,
 		},
+		{
+			ClickHouse,
+			"SELECT ?", []interface{}{[]complex128{complex(1, 2)}},
+			"", ErrInterpolateUnsupportedArgs,
+		},
+		{
+			ClickHouse,
+			"SELECT ?", []interface{}{errorValuer(1)},
+			"", ErrErrorValuer,
+		},
 	}
 
 	for idx, c := range cases {
-		t.Run(fmt.Sprintf("%s: %s", c.flavor.String(), c.query), func(t *testing.T) {
+		t.Run(fmt.Sprintf("%s: %s", c.Flavor.String(), c.Query), func(t *testing.T) {
 			a := assert.New(t)
 			a.Use(&idx, &c)
-			query, err := c.flavor.Interpolate(c.sql, c.args)
-
-			a.Equal(query, c.query)
-			a.Assert(err == c.err || err.Error() == c.err.Error())
+			query, err := c.Flavor.Interpolate(c.SQL, c.Args)
+
+			a.Equal(query, c.Query)
+			a.Assert(err == c.Err || err.Error() == c.Err.Error())
 		})
-=======
-			ClickHouse,
-			"SELECT ?", []interface{}{complex(1, 2)},
-			"", ErrInterpolateUnsupportedArgs,
-		},
-		{
-			ClickHouse,
-			"SELECT ?", []interface{}{[]complex128{complex(1, 2)}},
-			"", ErrInterpolateUnsupportedArgs,
-		},
-		{
-			ClickHouse,
-			"SELECT ?", []interface{}{errorValuer(1)},
-			"", ErrErrorValuer,
-		},
-	}
-
-	for idx, c := range cases {
-		a.Use(&idx, &c)
-		query, err := c.Flavor.Interpolate(c.SQL, c.Args)
-
-		a.Equal(query, c.Query)
-		a.Assert(err == c.Err || err.Error() == c.Err.Error())
->>>>>>> f5453c8d
 	}
 }