// Copyright 2018 Huan Du. All rights reserved.
// Licensed under the MIT license that can be found in the LICENSE file.

package sqlbuilder

import (
	"database/sql/driver"
	"fmt"
	"reflect"
	"strconv"
	"time"
	"unicode"
	"unicode/utf8"
	"unsafe"
)

// mysqlInterpolate parses query and replace all "?" with encoded args.
// If there are more "?" than len(args), returns ErrMissingArgs.
// Otherwise, if there are less "?" than len(args), the redundant args are omitted.
func mysqlInterpolate(query string, args ...interface{}) (string, error) {
	return mysqlLikeInterpolate(MySQL, query, args...)
}

func mysqlLikeInterpolate(flavor Flavor, query string, args ...interface{}) (string, error) {
	// Roughly estimate the size to avoid useless memory allocation and copy.
	buf := make([]byte, 0, len(query)+len(args)*20)

	var quote rune
	var err error
	cnt := 0
	max := len(args)
	escaping := false
	offset := 0
	target := query
	r, sz := utf8.DecodeRuneInString(target)

	for ; sz != 0; r, sz = utf8.DecodeRuneInString(target) {
		offset += sz
		target = query[offset:]

		if escaping {
			escaping = false
			continue
		}

		switch r {
		case '?':
			if quote != 0 {
				continue
			}

			if cnt >= max {
				return "", ErrInterpolateMissingArgs
			}

			buf = append(buf, query[:offset-sz]...)
			buf, err = encodeValue(buf, args[cnt], flavor)

			if err != nil {
				return "", err
			}

			query = target
			offset = 0
			cnt++

		case '\'':
			if quote == '\'' {
				quote = 0
				continue
			}

			if quote == 0 {
				quote = '\''
			}

		case '"':
			if quote == '"' {
				quote = 0
				continue
			}

			if quote == 0 {
				quote = '"'
			}

		case '`':
			if quote == '`' {
				quote = 0
				continue
			}

			if quote == 0 {
				quote = '`'
			}

		case '\\':
			if quote != 0 {
				escaping = true
			}
		}
	}

	buf = append(buf, query...)
	return *(*string)(unsafe.Pointer(&buf)), nil
}

// postgresqlInterpolate parses query and replace all "$*" with encoded args.
// If there are more "$*" than len(args), returns ErrMissingArgs.
// Otherwise, if there are less "$*" than len(args), the redundant args are omitted.
func postgresqlInterpolate(query string, args ...interface{}) (string, error) {
	// Roughly estimate the size to avoid useless memory allocation and copy.
	buf := make([]byte, 0, len(query)+len(args)*20)

	var quote rune
	var dollarQuote string
	var err error
	var idx int64
	max := len(args)
	escaping := false
	offset := 0
	target := query
	r, sz := utf8.DecodeRuneInString(target)

	for ; sz != 0; r, sz = utf8.DecodeRuneInString(target) {
		offset += sz
		target = query[offset:]

		if escaping {
			escaping = false
			continue
		}

		switch r {
		case '$':
			if quote != 0 {
				if quote != '$' {
					continue
				}

				// Try to find the end of dollar quote.
				pos := offset

				for r, sz = utf8.DecodeRuneInString(target); sz != 0 && r != '$'; r, sz = utf8.DecodeRuneInString(target) {
					pos += sz
					target = query[pos:]
				}

				if sz == 0 {
					break
				}

				if r == '$' {
					dq := query[offset : pos+sz]
					offset = pos
					target = query[offset:]

					if dq == dollarQuote {
						quote = 0
						dollarQuote = ""
						offset += sz
						target = query[offset:]
					}

					continue
				}

				continue
			}

			oldSz := sz
			pos := offset
			r, sz = utf8.DecodeRuneInString(target)

			if '1' <= r && r <= '9' {
				// A placeholder is found.
				pos += sz
				target = query[pos:]

				for r, sz = utf8.DecodeRuneInString(target); sz != 0 && '0' <= r && r <= '9'; r, sz = utf8.DecodeRuneInString(target) {
					pos += sz
					target = query[pos:]
				}

				idx, err = strconv.ParseInt(query[offset:pos], 10, strconv.IntSize)

				if err != nil {
					return "", err
				}

				if int(idx) >= max+1 {
					return "", ErrInterpolateMissingArgs
				}

				buf = append(buf, query[:offset-oldSz]...)
				buf, err = encodeValue(buf, args[idx-1], PostgreSQL)

				if err != nil {
					return "", err
				}

				query = target
				offset = 0

				if sz == 0 {
					break
				}

				continue
			}

			// Try to find the beginning of dollar quote.
			for ; sz != 0 && r != '$' && unicode.IsLetter(r); r, sz = utf8.DecodeRuneInString(target) {
				pos += sz
				target = query[pos:]
			}

			if sz == 0 {
				break
			}

			if !unicode.IsLetter(r) && r != '$' {
				continue
			}

			pos += sz
			quote = '$'
			dollarQuote = query[offset:pos]
			offset = pos
			target = query[offset:]

		case '\'':
			if quote == '\'' {
				// PostgreSQL uses two single quotes to represent one single quote.
				r, sz = utf8.DecodeRuneInString(target)

				if r == '\'' {
					offset += sz
					target = query[offset:]
					continue
				}

				quote = 0
				continue
			}

			if quote == 0 {
				quote = '\''
			}

		case '"':
			if quote == '"' {
				quote = 0
				continue
			}

			if quote == 0 {
				quote = '"'
			}

		case '\\':
			if quote == '\'' || quote == '"' {
				escaping = true
			}
		}
	}

	buf = append(buf, query...)
	return *(*string)(unsafe.Pointer(&buf)), nil
}

// sqlserverInterpolate parses query and replace all "@p*" with encoded args.
// If there are more "@p*" than len(args), returns ErrMissingArgs.
// Otherwise, if there are less "@p*" than len(args), the redundant args are omitted.
func sqlserverInterpolate(query string, args ...interface{}) (string, error) {
	// Roughly estimate the size to avoid useless memory allocation and copy.
	buf := make([]byte, 0, len(query)+len(args)*20)

	var quote rune
	var err error
	var idx int64
	max := len(args)
	escaping := false
	offset := 0
	target := query
	r, sz := utf8.DecodeRuneInString(target)

	for ; sz != 0; r, sz = utf8.DecodeRuneInString(target) {
		offset += sz
		target = query[offset:]

		if escaping {
			escaping = false
			continue
		}

		switch r {
		case '@':
			if quote != 0 {
				continue
			}

			oldSz := sz
			pos := offset
			r, sz = utf8.DecodeRuneInString(target)

			// Only parameters starting with @p or @P are interpolated.
			if r != 'p' && r != 'P' {
				continue
			}

			pos += sz
			target = query[pos:]
			r, sz = utf8.DecodeRuneInString(target)

			if '1' <= r && r <= '9' {
				// A placeholder is found.
				pos += sz
				target = query[pos:]

				for r, sz = utf8.DecodeRuneInString(target); sz != 0 && '0' <= r && r <= '9'; r, sz = utf8.DecodeRuneInString(target) {
					pos += sz
					target = query[pos:]
				}

				idx, err = strconv.ParseInt(query[offset+1:pos], 10, strconv.IntSize)

				if err != nil {
					return "", err
				}

				if int(idx) >= max+1 {
					return "", ErrInterpolateMissingArgs
				}

				buf = append(buf, query[:offset-oldSz]...)
				buf, err = encodeValue(buf, args[idx-1], SQLServer)

				if err != nil {
					return "", err
				}

				query = target
				offset = 0

				if sz == 0 {
					break
				}

				continue
			}

		case '\'':
			if quote == '\'' {
				quote = 0
				continue
			}

			if quote == 0 {
				quote = '\''
			}

		case '"':
			if quote == '"' {
				quote = 0
				continue
			}

			if quote == 0 {
				quote = '"'
			}

		case '\\':
			if quote != 0 {
				escaping = true
			}
		}
	}

	buf = append(buf, query...)
	return *(*string)(unsafe.Pointer(&buf)), nil
}

// mysqlInterpolate works the same as MySQL interpolating.
func sqliteInterpolate(query string, args ...interface{}) (string, error) {
	return mysqlLikeInterpolate(SQLite, query, args...)
}

<<<<<<< HEAD
// cqlInterpolate works the same as MySQL interpolating.
func cqlInterpolate(query string, args ...interface{}) (string, error) {
	return mysqlLikeInterpolate(CQL, query, args...)
=======
func clickhouseInterpolate(query string, args ...interface{}) (string, error) {
	return mysqlLikeInterpolate(ClickHouse, query, args...)
>>>>>>> f5453c8d
}

func encodeValue(buf []byte, arg interface{}, flavor Flavor) ([]byte, error) {
	switch v := arg.(type) {
	case nil:
		buf = append(buf, "NULL"...)

	case driver.Valuer:
		if val, err := v.Value(); err != nil {
			return nil, err
		} else {
			return encodeValue(buf, val, flavor)
		}

<<<<<<< HEAD
		switch flavor {
		case MySQL:
			buf = append(buf, "_binary"...)
			buf = quoteStringValue(buf, *(*string)(unsafe.Pointer(&v)), flavor)

		case PostgreSQL:
			buf = append(buf, "E'\\\\x"...)
			buf = appendHex(buf, v)
			buf = append(buf, "'::bytea"...)

		case SQLite:
			buf = append(buf, "X'"...)
			buf = appendHex(buf, v)
			buf = append(buf, '\'')

		case SQLServer, CQL:
			buf = append(buf, "0x"...)
			buf = appendHex(buf, v)
		}

	case string:
		buf = quoteStringValue(buf, v, flavor)

=======
>>>>>>> f5453c8d
	case time.Time:
		if v.IsZero() {
			buf = append(buf, "'0000-00-00'"...)
			break
		}

		// In SQL standard, the precision of fractional seconds in time literal is up to 6 digits.
		// Round up v.
		v = v.Add(500 * time.Nanosecond)
		buf = append(buf, '\'')

		switch flavor {
		case MySQL:
			buf = append(buf, v.Format("2006-01-02 15:04:05.999999")...)

		case PostgreSQL:
			buf = append(buf, v.Format("2006-01-02 15:04:05.999999 MST")...)

		case SQLite:
			buf = append(buf, v.Format("2006-01-02 15:04:05.000")...)

		case SQLServer:
			buf = append(buf, v.Format("2006-01-02 15:04:05.999999 Z07:00")...)

<<<<<<< HEAD
		case CQL:
			buf = append(buf, v.Format("2006-01-02 15:04:05.999999Z0700")...)
=======
		case ClickHouse:
			buf = append(buf, v.Format("2006-01-02 15:04:05.999999")...)
>>>>>>> f5453c8d
		}

		buf = append(buf, '\'')

	case fmt.Stringer:
		buf = quoteStringValue(buf, v.String(), flavor)

	default:
		primative := reflect.ValueOf(arg)

		switch k := primative.Kind(); k {
		case reflect.Bool:
			if primative.Bool() {
				buf = append(buf, "TRUE"...)
			} else {
				buf = append(buf, "FALSE"...)
			}

		case reflect.Int:
			buf = strconv.AppendInt(buf, primative.Int(), 10)

		case reflect.Int8:
			buf = strconv.AppendInt(buf, primative.Int(), 10)

		case reflect.Int16:
			buf = strconv.AppendInt(buf, primative.Int(), 10)

		case reflect.Int32:
			buf = strconv.AppendInt(buf, primative.Int(), 10)

		case reflect.Int64:
			buf = strconv.AppendInt(buf, primative.Int(), 10)

		case reflect.Uint:
			buf = strconv.AppendUint(buf, primative.Uint(), 10)

		case reflect.Uint8:
			buf = strconv.AppendUint(buf, primative.Uint(), 10)

		case reflect.Uint16:
			buf = strconv.AppendUint(buf, primative.Uint(), 10)

		case reflect.Uint32:
			buf = strconv.AppendUint(buf, primative.Uint(), 10)

		case reflect.Uint64:
			buf = strconv.AppendUint(buf, primative.Uint(), 10)

		case reflect.Float32:
			buf = strconv.AppendFloat(buf, primative.Float(), 'g', -1, 32)

		case reflect.Float64:
			buf = strconv.AppendFloat(buf, primative.Float(), 'g', -1, 64)

		case reflect.String:
			buf = quoteStringValue(buf, primative.String(), flavor)

		case reflect.Slice, reflect.Array:
			if k == reflect.Slice && primative.IsNil() {
				buf = append(buf, "NULL"...)
				break
			}

			if elem := primative.Type().Elem(); elem.Kind() != reflect.Uint8 {
				return nil, ErrInterpolateUnsupportedArgs
			}

			var data []byte

			// Bytes() will panic if primative is an array and cannot be addressed.
			// Copy all bytes to data as a fallback.
			if k == reflect.Array && !primative.CanAddr() {
				l := primative.Len()
				data = make([]byte, l)

				for i := 0; i < l; i++ {
					data[i] = byte(primative.Index(i).Uint())
				}
			} else {
				data = primative.Bytes()
			}

			switch flavor {
			case MySQL:
				buf = append(buf, "_binary"...)
				buf = quoteStringValue(buf, *(*string)(unsafe.Pointer(&data)), flavor)

			case PostgreSQL:
				buf = append(buf, "E'\\\\x"...)
				buf = appendHex(buf, data)
				buf = append(buf, "'::bytea"...)

			case SQLite:
				buf = append(buf, "X'"...)
				buf = appendHex(buf, data)
				buf = append(buf, '\'')

			case SQLServer:
				buf = append(buf, "0x"...)
				buf = appendHex(buf, data)

			case ClickHouse:
				buf = append(buf, "unhex('"...)
				buf = appendHex(buf, data)
				buf = append(buf, "')"...)
			}

		default:
			return nil, ErrInterpolateUnsupportedArgs
		}
	}

	return buf, nil
}

var hexDigits = [16]byte{'0', '1', '2', '3', '4', '5', '6', '7', '8', '9', 'A', 'B', 'C', 'D', 'E', 'F'}

func appendHex(buf, v []byte) []byte {
	for _, b := range v {
		buf = append(buf, hexDigits[(b>>4)&0xF], hexDigits[b&0xF])
	}

	return buf
}

func quoteStringValue(buf []byte, s string, flavor Flavor) []byte {
	switch flavor {
	case PostgreSQL:
		buf = append(buf, 'E')
	case SQLServer:
		buf = append(buf, 'N')
	}

	buf = append(buf, '\'')
	r, sz := utf8.DecodeRuneInString(s)

	for ; sz != 0; r, sz = utf8.DecodeRuneInString(s) {
		switch r {
		case '\x00':
			buf = append(buf, "\\0"...)

		case '\b':
			buf = append(buf, "\\b"...)

		case '\n':
			buf = append(buf, "\\n"...)

		case '\r':
			buf = append(buf, "\\r"...)

		case '\t':
			buf = append(buf, "\\t"...)

		case '\x1a':
			buf = append(buf, "\\Z"...)

		case '\'':
			if flavor == CQL {
				buf = append(buf, "''"...)
			} else {
				buf = append(buf, "\\'"...)
			}

		case '"':
			buf = append(buf, "\\\""...)

		case '\\':
			buf = append(buf, "\\\\"...)

		default:
			buf = append(buf, s[:sz]...)
		}

		s = s[sz:]
	}

	buf = append(buf, '\'')
	return buf
}<|MERGE_RESOLUTION|>--- conflicted
+++ resolved
@@ -386,14 +386,13 @@
 	return mysqlLikeInterpolate(SQLite, query, args...)
 }
 
-<<<<<<< HEAD
 // cqlInterpolate works the same as MySQL interpolating.
 func cqlInterpolate(query string, args ...interface{}) (string, error) {
 	return mysqlLikeInterpolate(CQL, query, args...)
-=======
+}
+
 func clickhouseInterpolate(query string, args ...interface{}) (string, error) {
 	return mysqlLikeInterpolate(ClickHouse, query, args...)
->>>>>>> f5453c8d
 }
 
 func encodeValue(buf []byte, arg interface{}, flavor Flavor) ([]byte, error) {
@@ -408,32 +407,6 @@
 			return encodeValue(buf, val, flavor)
 		}
 
-<<<<<<< HEAD
-		switch flavor {
-		case MySQL:
-			buf = append(buf, "_binary"...)
-			buf = quoteStringValue(buf, *(*string)(unsafe.Pointer(&v)), flavor)
-
-		case PostgreSQL:
-			buf = append(buf, "E'\\\\x"...)
-			buf = appendHex(buf, v)
-			buf = append(buf, "'::bytea"...)
-
-		case SQLite:
-			buf = append(buf, "X'"...)
-			buf = appendHex(buf, v)
-			buf = append(buf, '\'')
-
-		case SQLServer, CQL:
-			buf = append(buf, "0x"...)
-			buf = appendHex(buf, v)
-		}
-
-	case string:
-		buf = quoteStringValue(buf, v, flavor)
-
-=======
->>>>>>> f5453c8d
 	case time.Time:
 		if v.IsZero() {
 			buf = append(buf, "'0000-00-00'"...)
@@ -458,13 +431,11 @@
 		case SQLServer:
 			buf = append(buf, v.Format("2006-01-02 15:04:05.999999 Z07:00")...)
 
-<<<<<<< HEAD
 		case CQL:
 			buf = append(buf, v.Format("2006-01-02 15:04:05.999999Z0700")...)
-=======
+
 		case ClickHouse:
 			buf = append(buf, v.Format("2006-01-02 15:04:05.999999")...)
->>>>>>> f5453c8d
 		}
 
 		buf = append(buf, '\'')
@@ -562,7 +533,7 @@
 				buf = appendHex(buf, data)
 				buf = append(buf, '\'')
 
-			case SQLServer:
+			case SQLServer, CQL:
 				buf = append(buf, "0x"...)
 				buf = appendHex(buf, data)
 
